--- conflicted
+++ resolved
@@ -2,52 +2,18 @@
 using Test
 
 @testset "Common Utilities" begin
-<<<<<<< HEAD
-    @safetestset "Quality Assurance" begin
-        include("qa.jl")
-    end
-    @safetestset "States" begin
-        include("test_states.jl")
-    end
-end
-
-@testset "Echo State Networks" begin
-    @safetestset "Test initializers" begin
-        include("esn/test_inits.jl")
-    end
-    @safetestset "ESN Train and Predict" begin
-        include("esn/test_train.jl")
-    end
-    @safetestset "ESN Drivers" begin
-        include("esn/test_drivers.jl")
-    end
-    @safetestset "Hybrid ESN" begin
-        include("esn/test_hybrid.jl")
-    end
-    @safetestset "Deep ESN" begin
-        include("esn/deepesn.jl")
-    end
-end
-
-@testset "CA based Reservoirs" begin
-    @safetestset "RECA" begin
-        include("reca/test_predictive.jl")
-    end
-=======
     @safetestset "Quality Assurance" include("qa.jl")
     @safetestset "States" include("test_states.jl")
 end
 
 @testset "Echo State Networks" begin
-    @safetestset "ESN Input Layers" include("esn/test_input_layers.jl")
-    @safetestset "ESN Reservoirs" include("esn/test_reservoirs.jl")
-    @safetestset "ESN States" include("esn/test_states.jl")
+    @safetestset "ESN Input Layers" include("esn/test_inits.jl")
     @safetestset "ESN Train and Predict" include("esn/test_train.jl")
     @safetestset "ESN Drivers" include("esn/test_drivers.jl")
     @safetestset "Hybrid ESN" include("esn/test_hybrid.jl")
+    @safetestset "Deep ESN" include("esn/deepesn.jl")
 end
 
 @testset "CA based Reservoirs" begin
     @safetestset "RECA" include("reca/test_predictive.jl")
->>>>>>> fd5e45d9
 end