<<<<<<< HEAD
=======
abstract type AbstractReservoir end

function get_ressize(reservoir::AbstractReservoir)
    return reservoir.res_size
end

function get_ressize(reservoir)
    return size(reservoir, 1)
end

struct RandSparseReservoir{T, C} <: AbstractReservoir
    res_size::Int
    radius::T
    sparsity::C
end

"""
    RandSparseReservoir(res_size, radius, sparsity)
    RandSparseReservoir(res_size; radius=1.0, sparsity=0.1)

Returns a random sparse reservoir initializer, which generates a matrix of size `res_size x res_size` with the specified `sparsity` and scaled spectral radius according to `radius`. This type of reservoir initializer is commonly used in Echo State Networks (ESNs) for capturing complex temporal dependencies.

# Arguments

  - `res_size`: The size of the reservoir matrix.
  - `radius`: The desired spectral radius of the reservoir. By default, it is set to 1.0.
  - `sparsity`: The sparsity level of the reservoir matrix, controlling the fraction of zero elements. By default, it is set to 0.1.

# Returns

A RandSparseReservoir object that can be used as a reservoir initializer in ESN construction.

# References

This type of reservoir initialization is a common choice in ESN construction for its ability to capture temporal dependencies in data. However, there is no specific reference associated with this function.
"""
function RandSparseReservoir(res_size; radius = 1.0, sparsity = 0.1)
    return RandSparseReservoir(res_size, radius, sparsity)
end

>>>>>>> fd5e45d9
"""
    rand_sparse(rng::AbstractRNG, ::Type{T}, dims::Integer...; radius=1.0, sparsity=0.1)

Create and return a random sparse reservoir matrix for use in Echo State Networks (ESNs). The matrix will be of size specified by `dims`, with specified `sparsity` and scaled spectral radius according to `radius`.

# Arguments
<<<<<<< HEAD
- `rng`: An instance of `AbstractRNG` for random number generation.
- `T`: The data type for the elements of the matrix.
- `dims`: Dimensions of the reservoir matrix.
- `radius`: The desired spectral radius of the reservoir. Defaults to 1.0.
- `sparsity`: The sparsity level of the reservoir matrix, controlling the fraction of zero elements. Defaults to 0.1.

# Returns
A matrix representing the random sparse reservoir.

# References
This type of reservoir initialization is commonly used in ESNs for capturing temporal dependencies in data.
=======

  - `reservoir`: An `AbstractReservoir` object or constructor.
  - `res_size`: The size of the reservoir matrix.
  - `matrix_type`: The type of the resulting matrix. By default, it is set to `Matrix{Float64}`.

# Returns

A matrix representing the reservoir, generated based on the properties of the specified `reservoir` object or constructor.

# References

The choice of reservoir initialization is crucial in Echo State Networks (ESNs) for achieving effective temporal modeling. Specific references for reservoir initialization methods may vary based on the type of reservoir used, but the practice of initializing reservoirs for ESNs is widely documented in the ESN literature.
>>>>>>> fd5e45d9
"""
function rand_sparse(rng::AbstractRNG,
        ::Type{T},
        dims::Integer...;
        radius = T(1.0),
        sparsity = T(0.1)) where {T <: Number}
    reservoir_matrix = Matrix{T}(sprand(rng, dims..., sparsity))
    reservoir_matrix = T(2.0) .* (reservoir_matrix .- T(0.5))
    replace!(reservoir_matrix, T(-1.0) => T(0.0))
    rho_w = maximum(abs.(eigvals(reservoir_matrix)))
    reservoir_matrix .*= radius / rho_w
    if Inf in unique(reservoir_matrix) || -Inf in unique(reservoir_matrix)
        error("Sparsity too low for size of the matrix. Increase res_size or increase sparsity")
    end
    return reservoir_matrix
end

"""
    delay_line(rng::AbstractRNG, ::Type{T}, dims::Integer...; weight=0.1) where {T <: Number}

Create and return a delay line reservoir matrix for use in Echo State Networks (ESNs). A delay line reservoir is a deterministic structure where each unit is connected only to its immediate predecessor with a specified weight. This method is particularly useful for tasks that require specific temporal processing.

# Arguments
<<<<<<< HEAD
- `rng`: An instance of `AbstractRNG` for random number generation. This argument is not used in the current implementation but is included for consistency with other initialization functions.
- `T`: The data type for the elements of the matrix.
- `dims`: Dimensions of the reservoir matrix. Typically, this should be a tuple of two equal integers representing a square matrix.
- `weight`: The weight determines the absolute value of all connections in the reservoir. Defaults to 0.1.

# Returns
A delay line reservoir matrix with dimensions specified by `dims`. The matrix is initialized such that each element in the `i+1`th row and `i`th column is set to `weight`, and all other elements are zeros.

# Example
```julia
reservoir = delay_line(Float64, 100, 100; weight=0.2)
```
=======

  - `res_size`: The size of the reservoir matrix.
  - `max_value`: The maximum absolute value of elements in the matrix.
  - `sparsity`: The desired sparsity level of the reservoir matrix.
  - `sorted`: A boolean indicating whether to sort the singular values before creating the diagonal matrix. By default, it is set to `true`.
  - `reverse_sort`: A boolean indicating whether to reverse the sorted singular values. By default, it is set to `false`.

# Returns

A PseudoSVDReservoir object that can be used as a reservoir initializer in ESN construction.

# References

This reservoir initialization method, based on a pseudo-SVD approach, is inspired by the work in [^yang], which focuses on designing polynomial echo state networks for time series prediction.
>>>>>>> fd5e45d9

# References
This type of reservoir initialization is described in:
Rodan, Ali, and Peter Tino. "Minimum complexity echo state network." IEEE Transactions on Neural Networks 22.1 (2010): 131-144.
"""
function delay_line(rng::AbstractRNG,
        ::Type{T},
        dims::Integer...;
        weight = T(0.1)) where {T <: Number}
    reservoir_matrix = zeros(T, dims...)
    @assert length(dims) == 2&&dims[1] == dims[2] "The dimensions must define a square matrix (e.g., (100, 100))"

    for i in 1:(dims[1] - 1)
        reservoir_matrix[i + 1, i] = weight
    end

    return reservoir_matrix
end

"""
    delay_line_backward(rng::AbstractRNG, ::Type{T}, dims::Integer...;
        weight = T(0.1), fb_weight = T(0.2)) where {T <: Number}

Create a delay line backward reservoir with the specified by `dims` and weights. Creates a matrix with backward connections
as described in [^Rodan2010]. The `weight` and `fb_weight` can be passed as either arguments or
keyword arguments, and they determine the absolute values of the connections in the reservoir.

# Arguments
<<<<<<< HEAD
- `rng::AbstractRNG`: Random number generator.
- `T::Type`: Type of the elements in the reservoir matrix.
- `dims::Integer...`: Dimensions of the reservoir matrix.
- `weight::T`: The weight determines the absolute value of forward connections in the reservoir, and is set to 0.1 by default.
- `fb_weight::T`: The `fb_weight` determines the absolute value of backward connections in the reservoir, and is set to 0.2 by default.


# Returns
Reservoir matrix with the dimensions specified by `dims` and weights.
=======

  - `res_size::Int`: The size of the reservoir.
  - `weight::T`: The weight determines the absolute value of all the connections in the reservoir.

# Returns

A `DelayLineReservoir` object.
>>>>>>> fd5e45d9

# References

[^Rodan2010]: Rodan, Ali, and Peter Tino. "Minimum complexity echo state network."
    IEEE transactions on neural networks 22.1 (2010): 131-144.
"""
function delay_line_backward(rng::AbstractRNG,
        ::Type{T},
        dims::Integer...;
        weight = T(0.1),
        fb_weight = T(0.2)) where {T <: Number}
    res_size = first(dims)
    reservoir_matrix = zeros(T, dims...)

    for i in 1:(res_size - 1)
        reservoir_matrix[i + 1, i] = weight
        reservoir_matrix[i, i + 1] = fb_weight
    end

    return reservoir_matrix
end

"""
    cycle_jumps(rng::AbstractRNG, ::Type{T}, dims::Integer...;
        cycle_weight = T(0.1), jump_weight = T(0.1), jump_size = 3) where {T <: Number}

Create a cycle jumps reservoir with the specified dimensions, cycle weight, jump weight, and jump size.

# Arguments
<<<<<<< HEAD
- `rng::AbstractRNG`: Random number generator.
- `T::Type`: Type of the elements in the reservoir matrix.
- `dims::Integer...`: Dimensions of the reservoir matrix.
- `cycle_weight::T = T(0.1)`:  The weight of cycle connections.
- `jump_weight::T = T(0.1)`: The weight of jump connections.
- `jump_size::Int = 3`:  The number of steps between jump connections.

# Returns
Reservoir matrix with the specified dimensions, cycle weight, jump weight, and jump size.

# References
[^Rodan2012]: Rodan, Ali, and Peter Tiňo. "Simple deterministically constructed cycle reservoirs
with regular jumps." Neural computation 24.7 (2012): 1822-1852.
=======

  - `res_size::Int`: The size of the reservoir.
  - `weight::T`: The weight determines the absolute value of forward connections in the reservoir.
  - `fb_weight::T`: The `fb_weight` determines the absolute value of backward connections in the reservoir.

# Returns

A `DelayLineBackwardReservoir` object.

# References

[^Rodan2010]: Rodan, Ali, and Peter Tino. "Minimum complexity echo state network."
    IEEE transactions on neural networks 22.1 (2010): 131-144.
>>>>>>> fd5e45d9
"""
function cycle_jumps(rng::AbstractRNG,
        ::Type{T},
        dims::Integer...;
        cycle_weight::Number = T(0.1),
        jump_weight::Number = T(0.1),
        jump_size::Int = 3) where {T <: Number}
    res_size = first(dims)
    reservoir_matrix = zeros(T, dims...)

    for i in 1:(res_size - 1)
        reservoir_matrix[i + 1, i] = cycle_weight
    end

    reservoir_matrix[1, res_size] = cycle_weight

    for i in 1:jump_size:(res_size - jump_size)
        tmp = (i + jump_size) % res_size
        if tmp == 0
            tmp = res_size
        end
        reservoir_matrix[i, tmp] = jump_weight
        reservoir_matrix[tmp, i] = jump_weight
    end

    return reservoir_matrix
end

"""
    simple_cycle(rng::AbstractRNG, ::Type{T}, dims::Integer...;
        weight = T(0.1)) where {T <: Number}

Create a simple cycle reservoir with the specified dimensions and weight.

# Arguments
<<<<<<< HEAD
- `rng::AbstractRNG`: Random number generator.
- `T::Type`: Type of the elements in the reservoir matrix.
- `dims::Integer...`: Dimensions of the reservoir matrix.
- `weight::T = T(0.1)`: Weight of the connections in the reservoir matrix.

# Returns
Reservoir matrix with the dimensions specified by `dims` and weights.
=======

  - `res_size::Int`: The size of the reservoir.
  - `weight::T`: The weight determines the absolute value of connections in the reservoir.

# Returns

A `SimpleCycleReservoir` object.
>>>>>>> fd5e45d9

# References

[^Rodan2010]: Rodan, Ali, and Peter Tino. "Minimum complexity echo state network."
    IEEE transactions on neural networks 22.1 (2010): 131-144.
"""
function simple_cycle(rng::AbstractRNG,
        ::Type{T},
        dims::Integer...;
        weight = T(0.1)) where {T <: Number}
    reservoir_matrix = zeros(T, dims...)

    for i in 1:(dims[1] - 1)
        reservoir_matrix[i + 1, i] = weight
    end

    reservoir_matrix[1, dims[1]] = weight
    return reservoir_matrix
end

"""
    pseudo_svd(rng::AbstractRNG, ::Type{T}, dims::Integer...; 
        max_value, sparsity, sorted = true, reverse_sort = false) where {T <: Number}

    Returns an initializer to build a sparse reservoir matrix with the given `sparsity` by using a pseudo-SVD approach as described in [^yang].

# Arguments
<<<<<<< HEAD
- `rng::AbstractRNG`: Random number generator.
- `T::Type`: Type of the elements in the reservoir matrix.
- `dims::Integer...`: Dimensions of the reservoir matrix.
- `max_value`: The maximum absolute value of elements in the matrix.
- `sparsity`: The desired sparsity level of the reservoir matrix.
- `sorted`: A boolean indicating whether to sort the singular values before creating the diagonal matrix. By default, it is set to `true`.
- `reverse_sort`: A boolean indicating whether to reverse the sorted singular values. By default, it is set to `false`.

# Returns
Reservoir matrix with the specified dimensions, max value, and sparsity.

# References
This reservoir initialization method, based on a pseudo-SVD approach, is inspired by the work in [^yang], which focuses on designing polynomial echo state networks for time series prediction.
=======

  - `res_size::Int`: The size of the reservoir.
  - `cycle_weight::T`: The weight of cycle connections.
  - `jump_weight::T`: The weight of jump connections.
  - `jump_size::Int`: The number of steps between jump connections.

# Returns

A `CycleJumpsReservoir` object.

# References

[^Rodan2012]: Rodan, Ali, and Peter Tiňo. "Simple deterministically constructed cycle reservoirs
    with regular jumps." Neural computation 24.7 (2012): 1822-1852.
"""
function CycleJumpsReservoir(res_size; cycle_weight = 0.1, jump_weight = 0.1, jump_size = 3)
    return CycleJumpsReservoir(res_size, cycle_weight, jump_weight, jump_size)
end

function create_reservoir(reservoir::CycleJumpsReservoir,
        res_size;
        matrix_type = Matrix{Float64})
    reservoir_matrix = zeros(res_size, res_size)
>>>>>>> fd5e45d9

[^yang]: Yang, Cuili, et al. "_Design of polynomial echo state networks for time series prediction._" Neurocomputing 290 (2018): 148-160.
"""
function pseudo_svd(rng::AbstractRNG,
        ::Type{T},
        dims::Integer...;
        max_value::Number = T(1.0),
        sparsity::Number = 0.1,
        sorted::Bool = true,
        reverse_sort::Bool = false) where {T <: Number}
    reservoir_matrix = create_diag(dims[1],
        max_value,
        T;
        sorted = sorted,
        reverse_sort = reverse_sort)
    tmp_sparsity = get_sparsity(reservoir_matrix, dims[1])

    while tmp_sparsity <= sparsity
        reservoir_matrix *= create_qmatrix(dims[1],
            rand(1:dims[1]),
            rand(1:dims[1]),
            rand(T) * T(2) - T(1),
            T)
        tmp_sparsity = get_sparsity(reservoir_matrix, dims[1])
    end

    return reservoir_matrix
end

function create_diag(dim::Number, max_value::Number, ::Type{T};
        sorted::Bool = true, reverse_sort::Bool = false) where {T <: Number}
    diagonal_matrix = zeros(T, dim, dim)
    if sorted == true
        if reverse_sort == true
            diagonal_values = sort(rand(T, dim) .* max_value, rev = true)
            diagonal_values[1] = max_value
        else
            diagonal_values = sort(rand(T, dim) .* max_value)
            diagonal_values[end] = max_value
        end
    else
        diagonal_values = rand(T, dim) .* max_value
    end

    for i in 1:dim
        diagonal_matrix[i, i] = diagonal_values[i]
    end

    return diagonal_matrix
end

function create_qmatrix(dim::Number,
        coord_i::Number,
        coord_j::Number,
        theta::Number,
        ::Type{T}) where {T <: Number}
    qmatrix = zeros(T, dim, dim)

    for i in 1:dim
        qmatrix[i, i] = 1.0
    end

<<<<<<< HEAD
    qmatrix[coord_i, coord_i] = cos(theta)
    qmatrix[coord_j, coord_j] = cos(theta)
    qmatrix[coord_i, coord_j] = -sin(theta)
    qmatrix[coord_j, coord_i] = sin(theta)
    return qmatrix
end

function get_sparsity(M, dim)
    return size(M[M .!= 0], 1) / (dim * dim - size(M[M .!= 0], 1)) #nonzero/zero elements
end

# from WeightInitializers.jl, TODO @MartinuzziFrancesco consider importing package
function _default_rng()
    @static if VERSION >= v"1.7"
        return Xoshiro(1234)
    else
        return MersenneTwister(1234)
    end
end
=======
# Arguments

  - None

# Returns

A `NullReservoir` object.

# References

  - None
"""
struct NullReservoir <: AbstractReservoir end
>>>>>>> fd5e45d9

__partial_apply(fn, inp) = fn$inp<|MERGE_RESOLUTION|>--- conflicted
+++ resolved
@@ -1,53 +1,9 @@
-<<<<<<< HEAD
-=======
-abstract type AbstractReservoir end
-
-function get_ressize(reservoir::AbstractReservoir)
-    return reservoir.res_size
-end
-
-function get_ressize(reservoir)
-    return size(reservoir, 1)
-end
-
-struct RandSparseReservoir{T, C} <: AbstractReservoir
-    res_size::Int
-    radius::T
-    sparsity::C
-end
-
-"""
-    RandSparseReservoir(res_size, radius, sparsity)
-    RandSparseReservoir(res_size; radius=1.0, sparsity=0.1)
-
-Returns a random sparse reservoir initializer, which generates a matrix of size `res_size x res_size` with the specified `sparsity` and scaled spectral radius according to `radius`. This type of reservoir initializer is commonly used in Echo State Networks (ESNs) for capturing complex temporal dependencies.
-
-# Arguments
-
-  - `res_size`: The size of the reservoir matrix.
-  - `radius`: The desired spectral radius of the reservoir. By default, it is set to 1.0.
-  - `sparsity`: The sparsity level of the reservoir matrix, controlling the fraction of zero elements. By default, it is set to 0.1.
-
-# Returns
-
-A RandSparseReservoir object that can be used as a reservoir initializer in ESN construction.
-
-# References
-
-This type of reservoir initialization is a common choice in ESN construction for its ability to capture temporal dependencies in data. However, there is no specific reference associated with this function.
-"""
-function RandSparseReservoir(res_size; radius = 1.0, sparsity = 0.1)
-    return RandSparseReservoir(res_size, radius, sparsity)
-end
-
->>>>>>> fd5e45d9
 """
     rand_sparse(rng::AbstractRNG, ::Type{T}, dims::Integer...; radius=1.0, sparsity=0.1)
 
 Create and return a random sparse reservoir matrix for use in Echo State Networks (ESNs). The matrix will be of size specified by `dims`, with specified `sparsity` and scaled spectral radius according to `radius`.
 
 # Arguments
-<<<<<<< HEAD
 - `rng`: An instance of `AbstractRNG` for random number generation.
 - `T`: The data type for the elements of the matrix.
 - `dims`: Dimensions of the reservoir matrix.
@@ -59,20 +15,6 @@
 
 # References
 This type of reservoir initialization is commonly used in ESNs for capturing temporal dependencies in data.
-=======
-
-  - `reservoir`: An `AbstractReservoir` object or constructor.
-  - `res_size`: The size of the reservoir matrix.
-  - `matrix_type`: The type of the resulting matrix. By default, it is set to `Matrix{Float64}`.
-
-# Returns
-
-A matrix representing the reservoir, generated based on the properties of the specified `reservoir` object or constructor.
-
-# References
-
-The choice of reservoir initialization is crucial in Echo State Networks (ESNs) for achieving effective temporal modeling. Specific references for reservoir initialization methods may vary based on the type of reservoir used, but the practice of initializing reservoirs for ESNs is widely documented in the ESN literature.
->>>>>>> fd5e45d9
 """
 function rand_sparse(rng::AbstractRNG,
         ::Type{T},
@@ -96,7 +38,6 @@
 Create and return a delay line reservoir matrix for use in Echo State Networks (ESNs). A delay line reservoir is a deterministic structure where each unit is connected only to its immediate predecessor with a specified weight. This method is particularly useful for tasks that require specific temporal processing.
 
 # Arguments
-<<<<<<< HEAD
 - `rng`: An instance of `AbstractRNG` for random number generation. This argument is not used in the current implementation but is included for consistency with other initialization functions.
 - `T`: The data type for the elements of the matrix.
 - `dims`: Dimensions of the reservoir matrix. Typically, this should be a tuple of two equal integers representing a square matrix.
@@ -109,22 +50,6 @@
 ```julia
 reservoir = delay_line(Float64, 100, 100; weight=0.2)
 ```
-=======
-
-  - `res_size`: The size of the reservoir matrix.
-  - `max_value`: The maximum absolute value of elements in the matrix.
-  - `sparsity`: The desired sparsity level of the reservoir matrix.
-  - `sorted`: A boolean indicating whether to sort the singular values before creating the diagonal matrix. By default, it is set to `true`.
-  - `reverse_sort`: A boolean indicating whether to reverse the sorted singular values. By default, it is set to `false`.
-
-# Returns
-
-A PseudoSVDReservoir object that can be used as a reservoir initializer in ESN construction.
-
-# References
-
-This reservoir initialization method, based on a pseudo-SVD approach, is inspired by the work in [^yang], which focuses on designing polynomial echo state networks for time series prediction.
->>>>>>> fd5e45d9
 
 # References
 This type of reservoir initialization is described in:
@@ -153,7 +78,6 @@
 keyword arguments, and they determine the absolute values of the connections in the reservoir.
 
 # Arguments
-<<<<<<< HEAD
 - `rng::AbstractRNG`: Random number generator.
 - `T::Type`: Type of the elements in the reservoir matrix.
 - `dims::Integer...`: Dimensions of the reservoir matrix.
@@ -163,20 +87,10 @@
 
 # Returns
 Reservoir matrix with the dimensions specified by `dims` and weights.
-=======
-
-  - `res_size::Int`: The size of the reservoir.
-  - `weight::T`: The weight determines the absolute value of all the connections in the reservoir.
-
-# Returns
-
-A `DelayLineReservoir` object.
->>>>>>> fd5e45d9
-
-# References
-
+
+# References
 [^Rodan2010]: Rodan, Ali, and Peter Tino. "Minimum complexity echo state network."
-    IEEE transactions on neural networks 22.1 (2010): 131-144.
+IEEE transactions on neural networks 22.1 (2010): 131-144.
 """
 function delay_line_backward(rng::AbstractRNG,
         ::Type{T},
@@ -201,7 +115,6 @@
 Create a cycle jumps reservoir with the specified dimensions, cycle weight, jump weight, and jump size.
 
 # Arguments
-<<<<<<< HEAD
 - `rng::AbstractRNG`: Random number generator.
 - `T::Type`: Type of the elements in the reservoir matrix.
 - `dims::Integer...`: Dimensions of the reservoir matrix.
@@ -215,21 +128,6 @@
 # References
 [^Rodan2012]: Rodan, Ali, and Peter Tiňo. "Simple deterministically constructed cycle reservoirs
 with regular jumps." Neural computation 24.7 (2012): 1822-1852.
-=======
-
-  - `res_size::Int`: The size of the reservoir.
-  - `weight::T`: The weight determines the absolute value of forward connections in the reservoir.
-  - `fb_weight::T`: The `fb_weight` determines the absolute value of backward connections in the reservoir.
-
-# Returns
-
-A `DelayLineBackwardReservoir` object.
-
-# References
-
-[^Rodan2010]: Rodan, Ali, and Peter Tino. "Minimum complexity echo state network."
-    IEEE transactions on neural networks 22.1 (2010): 131-144.
->>>>>>> fd5e45d9
 """
 function cycle_jumps(rng::AbstractRNG,
         ::Type{T},
@@ -265,7 +163,6 @@
 Create a simple cycle reservoir with the specified dimensions and weight.
 
 # Arguments
-<<<<<<< HEAD
 - `rng::AbstractRNG`: Random number generator.
 - `T::Type`: Type of the elements in the reservoir matrix.
 - `dims::Integer...`: Dimensions of the reservoir matrix.
@@ -273,20 +170,10 @@
 
 # Returns
 Reservoir matrix with the dimensions specified by `dims` and weights.
-=======
-
-  - `res_size::Int`: The size of the reservoir.
-  - `weight::T`: The weight determines the absolute value of connections in the reservoir.
-
-# Returns
-
-A `SimpleCycleReservoir` object.
->>>>>>> fd5e45d9
-
-# References
-
+
+# References
 [^Rodan2010]: Rodan, Ali, and Peter Tino. "Minimum complexity echo state network."
-    IEEE transactions on neural networks 22.1 (2010): 131-144.
+IEEE transactions on neural networks 22.1 (2010): 131-144.
 """
 function simple_cycle(rng::AbstractRNG,
         ::Type{T},
@@ -309,7 +196,6 @@
     Returns an initializer to build a sparse reservoir matrix with the given `sparsity` by using a pseudo-SVD approach as described in [^yang].
 
 # Arguments
-<<<<<<< HEAD
 - `rng::AbstractRNG`: Random number generator.
 - `T::Type`: Type of the elements in the reservoir matrix.
 - `dims::Integer...`: Dimensions of the reservoir matrix.
@@ -322,32 +208,8 @@
 Reservoir matrix with the specified dimensions, max value, and sparsity.
 
 # References
+
 This reservoir initialization method, based on a pseudo-SVD approach, is inspired by the work in [^yang], which focuses on designing polynomial echo state networks for time series prediction.
-=======
-
-  - `res_size::Int`: The size of the reservoir.
-  - `cycle_weight::T`: The weight of cycle connections.
-  - `jump_weight::T`: The weight of jump connections.
-  - `jump_size::Int`: The number of steps between jump connections.
-
-# Returns
-
-A `CycleJumpsReservoir` object.
-
-# References
-
-[^Rodan2012]: Rodan, Ali, and Peter Tiňo. "Simple deterministically constructed cycle reservoirs
-    with regular jumps." Neural computation 24.7 (2012): 1822-1852.
-"""
-function CycleJumpsReservoir(res_size; cycle_weight = 0.1, jump_weight = 0.1, jump_size = 3)
-    return CycleJumpsReservoir(res_size, cycle_weight, jump_weight, jump_size)
-end
-
-function create_reservoir(reservoir::CycleJumpsReservoir,
-        res_size;
-        matrix_type = Matrix{Float64})
-    reservoir_matrix = zeros(res_size, res_size)
->>>>>>> fd5e45d9
 
 [^yang]: Yang, Cuili, et al. "_Design of polynomial echo state networks for time series prediction._" Neurocomputing 290 (2018): 148-160.
 """
@@ -410,7 +272,6 @@
         qmatrix[i, i] = 1.0
     end
 
-<<<<<<< HEAD
     qmatrix[coord_i, coord_i] = cos(theta)
     qmatrix[coord_j, coord_j] = cos(theta)
     qmatrix[coord_i, coord_j] = -sin(theta)
@@ -430,20 +291,5 @@
         return MersenneTwister(1234)
     end
 end
-=======
-# Arguments
-
-  - None
-
-# Returns
-
-A `NullReservoir` object.
-
-# References
-
-  - None
-"""
-struct NullReservoir <: AbstractReservoir end
->>>>>>> fd5e45d9
 
 __partial_apply(fn, inp) = fn$inp