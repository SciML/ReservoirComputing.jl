module ReservoirComputing

using ArrayInterface: ArrayInterface
using Compat: @compat
using ConcreteStructs: @concrete
using LinearAlgebra: eigvals, I, qr, Diagonal, diag
using LuxCore: AbstractLuxLayer, AbstractLuxContainerLayer, AbstractLuxWrapperLayer,
               setup, apply, replicate
import LuxCore: initialparameters, initialstates, statelength, outputsize
<<<<<<< HEAD
using NNlib: fast_act, sigmoid, tanh_fast
=======
using NNlib: NNlib
>>>>>>> f35b2a15
using Random: Random, AbstractRNG, randperm
using Static: StaticBool, StaticSymbol, True, False, static, known, StaticInteger
using Reexport: Reexport, @reexport
using WeightInitializers: WeightInitializers, DeviceAgnostic, PartialFunction, Utils,
                          orthogonal, rand32, randn32, sparse_init, zeros32
@reexport using WeightInitializers
@reexport using LuxCore: setup, apply, initialparameters, initialstates

#@compat(public, (initialparameters)) #do I need to add intialstates/parameters in compat?

#reservoir computers
include("generics.jl")
include("reservoircomputer.jl")
#layers
include("layers/basic.jl")
include("layers/lux_layers.jl")
include("layers/esn_cell.jl")
include("layers/es2n_cell.jl")
include("layers/eusn_cell.jl")
include("layers/svmreadout.jl")
#general
include("states.jl")
include("predict.jl")
include("train.jl")
#initializers
include("inits/inits_components.jl")
include("inits/inits_input.jl")
include("inits/inits_reservoir.jl")
#full models
include("models/esn_generics.jl")
include("models/es2n.jl")
include("models/esn.jl")
include("models/esn_deep.jl")
include("models/esn_delay.jl")
include("models/esn_hybrid.jl")
include("models/eusn.jl")
include("models/ngrc.jl")
#extensions
include("extensions/reca.jl")

export ReservoirComputer
export ESNCell, ES2NCell, EuSNCell
export StatefulLayer, LinearReadout, ReservoirChain, Collect, collectstates,
       DelayLayer, NonlinearFeaturesLayer
export SVMReadout
export Pad, Extend, NLAT1, NLAT2, NLAT3, PartialSquare, ExtendedSquare
export StandardRidge
export chebyshev_mapping, informed_init, logistic_mapping, minimal_init,
       modified_lm, scaled_rand, weighted_init, weighted_minimal
export block_diagonal, chaotic_init, cycle_jumps, delay_line, delayline_backward,
       double_cycle, forward_connection, low_connectivity, pseudo_svd, rand_sparse,
       selfloop_cycle, selfloop_delayline_backward, selfloop_backward_cycle,
       selfloop_forwardconnection, simple_cycle, true_doublecycle
export add_jumps!, backward_connection!, delay_line!, reverse_simple_cycle!,
       scale_radius!, self_loop!, simple_cycle!
export train, train!, predict, resetcarry!, polynomial_monomials
export ES2N, ESN, EuSN, DeepESN, DelayESN, HybridESN
export NGRC
#ext
export RECACell, RECA
export RandomMapping, RandomMaps

end #module<|MERGE_RESOLUTION|>--- conflicted
+++ resolved
@@ -7,11 +7,7 @@
 using LuxCore: AbstractLuxLayer, AbstractLuxContainerLayer, AbstractLuxWrapperLayer,
                setup, apply, replicate
 import LuxCore: initialparameters, initialstates, statelength, outputsize
-<<<<<<< HEAD
 using NNlib: fast_act, sigmoid, tanh_fast
-=======
-using NNlib: NNlib
->>>>>>> f35b2a15
 using Random: Random, AbstractRNG, randperm
 using Static: StaticBool, StaticSymbol, True, False, static, known, StaticInteger
 using Reexport: Reexport, @reexport
