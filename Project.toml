--- conflicted
+++ resolved
@@ -15,11 +15,8 @@
 Statistics = "10745b16-79ce-11e8-11f9-7d13ad32a3b2"
 
 [compat]
-<<<<<<< HEAD
 MLJLinearModels = "0.5"
-=======
 Distances = "0.10"
->>>>>>> d59e5538
 julia = "1.5"
 
 [extras]
