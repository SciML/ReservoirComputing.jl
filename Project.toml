--- conflicted
+++ resolved
@@ -15,12 +15,9 @@
 Statistics = "10745b16-79ce-11e8-11f9-7d13ad32a3b2"
 
 [compat]
-<<<<<<< HEAD
 GaussianProcesses = "0.12"
-=======
 MLJLinearModels = "0.5"
 Distances = "0.10"
->>>>>>> e399d5c5
 julia = "1.5"
 
 [extras]
