--- conflicted
+++ resolved
@@ -16,7 +16,6 @@
 ```julia
 import Pkg; Pkg.add("ReservoirComputing")
 ```
-<<<<<<< HEAD
 The support for this library is for Julia v1.6 or greater.
 
 ## Features Overview
@@ -80,10 +79,6 @@
 
 ### Contributing
 Contributions are very welcomed! Some interesting variation of RC models are posted in the issues, but everyone is free to just post relevant papers that could fit the scope of the library. Help with the documentation, providing new examples or application cases is also really important and appreciated. Everything that can make the package a little better is a great contribution, no matter how small. The API section of the documentation provides a more in depth look into how things work and are connected, so that is a good place to start exploring more the library. For every doubt that cannot be expressed in issues please feel free to contact any of the lead developers on Slack or by email.
-=======
-]add ReservoirComputing
-```
->>>>>>> f575baaf
 
 ## Citing
 
@@ -100,9 +95,6 @@
   year = {2022},
   copyright = {Creative Commons Attribution 4.0 International}
 }
-<<<<<<< HEAD
-```
-=======
 ```
 
 ## References
@@ -116,5 +108,4 @@
 
 [4]: Paaßen, Benjamin, and Alexander Schulz. "Reservoir memory machines." arXiv preprint arXiv:2003.04793 (2020).
 
-[5]: Lun, Shu-Xian, et al. "A novel model of leaky integrator echo state network for time-series prediction." Neurocomputing 159 (2015): 58-66.
->>>>>>> f575baaf
+[5]: Lun, Shu-Xian, et al. "A novel model of leaky integrator echo state network for time-series prediction." Neurocomputing 159 (2015): 58-66.